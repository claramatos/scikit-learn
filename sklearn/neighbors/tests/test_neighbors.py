--- conflicted
+++ resolved
@@ -192,8 +192,6 @@
             knn.fit(X, y_str)
             y_pred = knn.predict(X[:n_test_pts] + epsilon)
             assert_array_equal(y_pred, y_str[:n_test_pts])
-<<<<<<< HEAD
-=======
 
 
 def test_kneighbors_classifier_float_labels(n_samples=40, n_features=5,
@@ -209,7 +207,6 @@
     epsilon = 1e-5 * (2 * rng.rand(1, n_features) - 1)
     y_pred = knn.predict(X[:n_test_pts] + epsilon)
     assert_array_equal(y_pred, y[:n_test_pts])
->>>>>>> 86e8b0d2
 
 
 def test_kneighbors_classifier_predict_proba():
