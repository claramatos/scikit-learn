<<<<<<< HEAD
from sklearn.preprocessing import label_binarize
import numpy as np
import matplotlib.pyplot as plt

from .base import _check_classifer_response_method
=======
from .base import _get_response
>>>>>>> 5654da02

from .. import average_precision_score
from .. import precision_recall_curve

from ...utils import check_matplotlib_support
from ...utils.validation import _deprecate_positional_args


class PrecisionRecallDisplay:
    """Precision Recall visualization.

    It is recommend to use :func:`~sklearn.metrics.plot_precision_recall_curve`
    to create a visualizer. All parameters are stored as attributes.

    Read more in the :ref:`User Guide <visualizations>`.

    Parameters
    -----------
    precision : ndarray
        Precision values.

    recall : ndarray
        Recall values.

    average_precision : float, default=None
        Average precision. If None, the average precision is not shown.

    estimator_name : str, default=None
        Name of estimator. If None, then the estimator name is not shown.

    pos_label : str or int, default=None
        The class considered as the positive class. If None, the class will not
        be shown in the legend.

        .. versionadded:: 0.24

    Attributes
    ----------
    line_ : matplotlib Artist
        Precision recall curve.

    ax_ : matplotlib Axes
        Axes with precision recall curve.

    figure_ : matplotlib Figure
        Figure containing the curve.

    See Also
    --------
    precision_recall_curve : Compute precision-recall pairs for different
        probability thresholds.
    plot_precision_recall_curve : Plot Precision Recall Curve for binary
        classifiers.

    Examples
    --------
    >>> from sklearn.datasets import make_classification
    >>> from sklearn.metrics import (precision_recall_curve,
    ...                              PrecisionRecallDisplay)
    >>> from sklearn.model_selection import train_test_split
    >>> from sklearn.svm import SVC
    >>> X, y = make_classification(random_state=0)
    >>> X_train, X_test, y_train, y_test = train_test_split(X, y,
    ...                                                     random_state=0)
    >>> clf = SVC(random_state=0)
    >>> clf.fit(X_train, y_train)
    SVC(random_state=0)
    >>> predictions = clf.predict(X_test)
    >>> precision, recall, _ = precision_recall_curve(y_test, predictions)
    >>> disp = PrecisionRecallDisplay(precision=precision, recall=recall)
    >>> disp.plot() # doctest: +SKIP
    """
<<<<<<< HEAD

=======
    @_deprecate_positional_args
>>>>>>> 5654da02
    def __init__(self, precision, recall, *,
                 average_precision=None, estimator_name=None, pos_label=None):
        self.estimator_name = estimator_name
        self.precision = precision
        self.recall = recall
        self.average_precision = average_precision
        self.pos_label = pos_label

    @_deprecate_positional_args
    def plot(self, ax=None, *, name=None, **kwargs):
        """Plot visualization.

        Extra keyword arguments will be passed to matplotlib's `plot`.

        Parameters
        ----------
        ax : Matplotlib Axes, default=None
            Axes object to plot on. If `None`, a new figure and axes is
            created.

        name : str, default=None
            Name of precision recall curve for labeling. If `None`, use the
            name of the estimator.

        **kwargs : dict
            Keyword arguments to be passed to matplotlib's `plot`.

        Returns
        -------
        display : :class:`~sklearn.metrics.PrecisionRecallDisplay`
            Object that stores computed values.
        """
        check_matplotlib_support("PrecisionRecallDisplay.plot")
<<<<<<< HEAD

        if ax is None:
            fig, ax = plt.subplots()
=======
>>>>>>> 5654da02

        name = self.estimator_name if name is None else name

        line_kwargs = {"drawstyle": "steps-post"}
        if self.average_precision is not None and name is not None:
            line_kwargs["label"] = (f"{name} (AP = "
                                    f"{self.average_precision:0.2f})")
        elif self.average_precision is not None:
            line_kwargs["label"] = (f"AP = "
                                    f"{self.average_precision:0.2f}")
        elif name is not None:
            line_kwargs["label"] = name
        line_kwargs.update(**kwargs)

        import matplotlib.pyplot as plt

        if ax is None:
            fig, ax = plt.subplots()

        self.line_, = ax.plot(self.recall, self.precision, **line_kwargs)
        info_pos_label = (f" (Positive label: {self.pos_label})"
                          if self.pos_label is not None else "")

        xlabel = "Recall" + info_pos_label
        ylabel = "Precision" + info_pos_label
        ax.set(xlabel=xlabel, ylabel=ylabel)

        if "label" in line_kwargs:
            ax.legend(loc="lower left")

        self.ax_ = ax
        self.figure_ = ax.figure
        return self


def _setup_display(y, y_pred,
                   pos_label=1, sample_weight=None, name=None):
    """
    Setup Precision Recall visualization.

    :param y:
    :param y_pred:
    :param pos_label:
    :param sample_weight : array-like of shape (n_samples,), default=None
        Sample weights.
    :param name: str, default=None
        Name for labeling curve. If `None`, the name of the
        estimator is used.
    :return:
    """
    precision, recall, _ = precision_recall_curve(y, y_pred,
                                                  pos_label=pos_label,
                                                  sample_weight=sample_weight)
    average_precision = average_precision_score(y, y_pred,
                                                pos_label=pos_label,
                                                sample_weight=sample_weight)

    return PrecisionRecallDisplay(
        precision=precision, recall=recall,
        average_precision=average_precision, estimator_name=name
    )


@_deprecate_positional_args
def plot_precision_recall_curve(estimator, X, y, *,
                                sample_weight=None, response_method="auto",
<<<<<<< HEAD
                                name=None, ax=None, **kwargs):
    """Plot Precision Recall Curve for binary or multiclass classifiers.
=======
                                name=None, ax=None, pos_label=None, **kwargs):
    """Plot Precision Recall Curve for binary classifiers.
>>>>>>> 5654da02

    Extra keyword arguments will be passed to matplotlib's `plot`.

    Read more in the :ref:`User Guide <precision_recall_f_measure_metrics>`.

    Parameters
    ----------
    estimator : estimator instance
        Fitted classifier or a fitted :class:`~sklearn.pipeline.Pipeline`
        in which the last estimator is a classifier.

    X : {array-like, sparse matrix} of shape (n_samples, n_features)
        Input values.

    y : array-like of shape (n_samples,) or (n_samples, n_classes)
        Target values.

    sample_weight : array-like of shape (n_samples,) or (n_samples, n_classes), default=None
        Sample weights.

    response_method : {'predict_proba', 'decision_function', 'auto'}, \
                      default='auto'
        Specifies whether to use :term:`predict_proba` or
        :term:`decision_function` as the target response. If set to 'auto',
        :term:`predict_proba` is tried first and if it does not exist
        :term:`decision_function` is tried next.

    name : str, default=None
        Name for labeling curve. If `None`, the name of the
        estimator is used.

    ax : matplotlib axes, default=None
        Axes object to plot on. If `None`, a new figure and axes is created.

    pos_label : str or int, default=None
        The class considered as the positive class when computing the precision
        and recall metrics. By default, `estimators.classes_[1]` is considered
        as the positive class.

        .. versionadded:: 0.24

    **kwargs : dict
        Keyword arguments to be passed to matplotlib's `plot`.

    Returns
    -------
    display : :class:`~sklearn.metrics.PrecisionRecallDisplay`
        Object that stores computed values.

    See Also
    --------
    precision_recall_curve : Compute precision-recall pairs for different
        probability thresholds.
    PrecisionRecallDisplay : Precision Recall visualization.
    """
    check_matplotlib_support("plot_precision_recall_curve")

<<<<<<< HEAD
    classification_error = ("{} should be a binary classifier".format(
        estimator.__class__.__name__))
    if not is_classifier(estimator):
        raise ValueError(classification_error)

    prediction_method = _check_classifer_response_method(estimator,
                                                         response_method)
    y_pred = prediction_method(X)

    n_classes = y_pred.shape[1]

    name = name if name is not None else estimator.__class__.__name__

    if n_classes == 2:
        pos_label = estimator.classes_[1]

        viz = _setup_display(y, y_pred,
                             pos_label=pos_label,
                             sample_weight=sample_weight,
                             name=name)

        return viz.plot(ax=ax, name=name, **kwargs)
    else:
        # binarize if y is a vector
        if y.ndim == 1:
            y = label_binarize(y, classes=np.unique(y))

        # exit if the axes does not have the correct number of axes
        if ax is not None and not isinstance(ax, plt.Axes):
            axes = np.asarray(ax, dtype=object)
            if axes.size != n_classes:
                raise ValueError("Expected ax to have {} axes, got {}".format(
                    n_classes, axes.size))

        viz = dict()

        for i in range(n_classes):
            viz[i] = _setup_display(y[:, i], y_pred[:, i],
                                    sample_weight=sample_weight,
                                    name=name)

            if isinstance(ax, plt.Axes):
                viz[i].plot(ax=ax, name='{} (class {})'.format(name, i), **kwargs)
            else:
                viz[i].plot(ax=ax[i], name='{} (class {})'.format(name, i), **kwargs)

        return viz
=======
    y_pred, pos_label = _get_response(
        X, estimator, response_method, pos_label=pos_label)

    precision, recall, _ = precision_recall_curve(y, y_pred,
                                                  pos_label=pos_label,
                                                  sample_weight=sample_weight)
    average_precision = average_precision_score(y, y_pred,
                                                pos_label=pos_label,
                                                sample_weight=sample_weight)

    name = name if name is not None else estimator.__class__.__name__

    viz = PrecisionRecallDisplay(
        precision=precision,
        recall=recall,
        average_precision=average_precision,
        estimator_name=name,
        pos_label=pos_label,
    )

    return viz.plot(ax=ax, name=name, **kwargs)
>>>>>>> 5654da02
<|MERGE_RESOLUTION|>--- conflicted
+++ resolved
@@ -1,12 +1,5 @@
-<<<<<<< HEAD
-from sklearn.preprocessing import label_binarize
-import numpy as np
-import matplotlib.pyplot as plt
-
-from .base import _check_classifer_response_method
-=======
+from .base import _check_classifier_response_method
 from .base import _get_response
->>>>>>> 5654da02
 
 from .. import average_precision_score
 from .. import precision_recall_curve
@@ -79,11 +72,7 @@
     >>> disp = PrecisionRecallDisplay(precision=precision, recall=recall)
     >>> disp.plot() # doctest: +SKIP
     """
-<<<<<<< HEAD
-
-=======
     @_deprecate_positional_args
->>>>>>> 5654da02
     def __init__(self, precision, recall, *,
                  average_precision=None, estimator_name=None, pos_label=None):
         self.estimator_name = estimator_name
@@ -117,12 +106,6 @@
             Object that stores computed values.
         """
         check_matplotlib_support("PrecisionRecallDisplay.plot")
-<<<<<<< HEAD
-
-        if ax is None:
-            fig, ax = plt.subplots()
-=======
->>>>>>> 5654da02
 
         name = self.estimator_name if name is None else name
 
@@ -189,13 +172,8 @@
 @_deprecate_positional_args
 def plot_precision_recall_curve(estimator, X, y, *,
                                 sample_weight=None, response_method="auto",
-<<<<<<< HEAD
-                                name=None, ax=None, **kwargs):
-    """Plot Precision Recall Curve for binary or multiclass classifiers.
-=======
                                 name=None, ax=None, pos_label=None, **kwargs):
     """Plot Precision Recall Curve for binary classifiers.
->>>>>>> 5654da02
 
     Extra keyword arguments will be passed to matplotlib's `plot`.
 
@@ -253,55 +231,6 @@
     """
     check_matplotlib_support("plot_precision_recall_curve")
 
-<<<<<<< HEAD
-    classification_error = ("{} should be a binary classifier".format(
-        estimator.__class__.__name__))
-    if not is_classifier(estimator):
-        raise ValueError(classification_error)
-
-    prediction_method = _check_classifer_response_method(estimator,
-                                                         response_method)
-    y_pred = prediction_method(X)
-
-    n_classes = y_pred.shape[1]
-
-    name = name if name is not None else estimator.__class__.__name__
-
-    if n_classes == 2:
-        pos_label = estimator.classes_[1]
-
-        viz = _setup_display(y, y_pred,
-                             pos_label=pos_label,
-                             sample_weight=sample_weight,
-                             name=name)
-
-        return viz.plot(ax=ax, name=name, **kwargs)
-    else:
-        # binarize if y is a vector
-        if y.ndim == 1:
-            y = label_binarize(y, classes=np.unique(y))
-
-        # exit if the axes does not have the correct number of axes
-        if ax is not None and not isinstance(ax, plt.Axes):
-            axes = np.asarray(ax, dtype=object)
-            if axes.size != n_classes:
-                raise ValueError("Expected ax to have {} axes, got {}".format(
-                    n_classes, axes.size))
-
-        viz = dict()
-
-        for i in range(n_classes):
-            viz[i] = _setup_display(y[:, i], y_pred[:, i],
-                                    sample_weight=sample_weight,
-                                    name=name)
-
-            if isinstance(ax, plt.Axes):
-                viz[i].plot(ax=ax, name='{} (class {})'.format(name, i), **kwargs)
-            else:
-                viz[i].plot(ax=ax[i], name='{} (class {})'.format(name, i), **kwargs)
-
-        return viz
-=======
     y_pred, pos_label = _get_response(
         X, estimator, response_method, pos_label=pos_label)
 
@@ -322,5 +251,4 @@
         pos_label=pos_label,
     )
 
-    return viz.plot(ax=ax, name=name, **kwargs)
->>>>>>> 5654da02
+    return viz.plot(ax=ax, name=name, **kwargs)