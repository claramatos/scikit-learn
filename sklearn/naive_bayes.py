--- conflicted
+++ resolved
@@ -169,11 +169,7 @@
     def _joint_log_likelihood(self, X):
         X = array2d(X)
         joint_log_likelihood = []
-<<<<<<< HEAD
-        for i in xrange(np.size(self._classes)):
-=======
         for i in xrange(np.size(self.classes_)):
->>>>>>> 95946d02
             jointi = np.log(self.class_prior_[i])
             n_ij = - 0.5 * np.sum(np.log(np.pi * self.sigma_[i, :]))
             n_ij -= 0.5 * np.sum(((X - self.theta_[i, :]) ** 2) / \
